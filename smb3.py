﻿#! /usr/bin/env python3
<<<<<<< HEAD
# -*- encoding: utf-8; py-indent-offset: 4 -*-
=======
# -*- coding: utf-8; py-indent-offset: 4 -*-
>>>>>>> 0df3dd72
#
# Author:  Linuxfabrik GmbH, Zurich, Switzerland
# Contact: info (at) linuxfabrik (dot) ch
#          https://www.linuxfabrik.ch/
# License: The Unlicense, see LICENSE file.

# https://git.linuxfabrik.ch/linuxfabrik-icinga-plugins/checks-linux/-/blob/master/CONTRIBUTING.md

"""Provides functions to establish SMB connections.
"""

__author__ = 'Linuxfabrik GmbH, Zurich/Switzerland'
__version__ = '2021021501'

import os.path

missing_smb_lib = False
try:
    import smbclient
    import smbprotocol.exceptions
except ImportError as e:
    missing_smb_lib = 'smbclient'


def open_file(path, username, password, timeout, encrypt=True):
    if missing_smb_lib:
        return (False, f'Python module "{missing_smb_lib}" is not installed.')
    try:
        return (True, smbclient.open_file(
                path,
                mode='rb',
                username=username,
                password=password,
                connection_timeout=timeout,
                encrypt=encrypt,
            ))
    except (smbprotocol.exceptions.SMBAuthenticationError, smbprotocol.exceptions.LogonFailure):
        return (False, 'Login failed')
    except smbprotocol.exceptions.SMBOSError as e:
        if isinstance(e.__context__, smbprotocol.exceptions.FileIsADirectory):
            return (False, 'The file that was specified as a target is a directory, should be a file.')
        if isinstance(e.__context__, smbprotocol.exceptions.ObjectNameNotFound):
            return (False, 'No such file or directory on the smb server.')
        return (False, f'I/O error "{e.strerror}" while opening or reading {path}')
    except Exception as e:
        return (False, f'Unknown error opening or reading {path}:\n{e}')


def glob(path, username, password, timeout, pattern='*', encrypt=True):
    if missing_smb_lib:
        return (False, f'Python module "{missing_smb_lib}" is not installed.')
    try:
        file_entry = smbclient._os.SMBDirEntry.from_path(
                path,
                username=username,
                password=password,
                connection_timeout=timeout,
                encrypt=encrypt,
            )

        if file_entry.is_file():
            return (True, [file_entry])

        # converting generator to list here to trigger any exception when accessing files now. this could probably be improved
        return (True, list(smbclient.scandir(
                path,
                mode='rb',
                username=username,
                password=password,
                connection_timeout=timeout,
                search_pattern=pattern,
                encrypt=encrypt,
            )))
    except (smbprotocol.exceptions.SMBAuthenticationError, smbprotocol.exceptions.LogonFailure):
        return (False, 'Login failed')
    except smbprotocol.exceptions.SMBOSError as e:
        if isinstance(e.__context__, smbprotocol.exceptions.ObjectNameNotFound):
            return (False, 'No such file or directory on the smb server.')
        if e.strerror == 'No such file or directory':
            return (True, [])
        return (False, f'I/O error "{e.strerror}" while opening or reading {path}')
    except Exception as e:
        return (False, f'Unknown error opening or reading {path}:\n{e}')<|MERGE_RESOLUTION|>--- conflicted
+++ resolved
@@ -1,9 +1,5 @@
 ﻿#! /usr/bin/env python3
-<<<<<<< HEAD
-# -*- encoding: utf-8; py-indent-offset: 4 -*-
-=======
 # -*- coding: utf-8; py-indent-offset: 4 -*-
->>>>>>> 0df3dd72
 #
 # Author:  Linuxfabrik GmbH, Zurich, Switzerland
 # Contact: info (at) linuxfabrik (dot) ch
